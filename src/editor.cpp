--- conflicted
+++ resolved
@@ -168,11 +168,8 @@
     assert(arr && arr->size() >= 4);
     const auto grid_num = arr->at(0).get<u64>();
     GridBase* grid_ptr = find_grid(grid_num);
-<<<<<<< HEAD
     if (!grid_ptr) continue;
-=======
     if (!grid_ptr) return;
->>>>>>> 75878c9d
     GridBase& g = *grid_ptr;
     int start_row = arr->at(1);
     int start_col = arr->at(2);
@@ -366,8 +363,6 @@
     {
       // NW, no need to do anything
     }
-<<<<<<< HEAD
-=======
     if (!popup_menu.hidden() && popup_menu.selected_idx() != -1)
     {
       QPoint pum_tr = popupmenu_rect().topRight();
@@ -377,7 +372,6 @@
       anchor_pos = QPoint(pum_rx, pum_ty);
     }
     shift_z(grid->z_index);
->>>>>>> 75878c9d
     bool were_animations_enabled = animations_enabled();
     set_animations_enabled(false);
     grid->set_pos(anchor_pos);
