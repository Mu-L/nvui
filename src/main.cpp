--- conflicted
+++ resolved
@@ -60,9 +60,6 @@
   return vector<string>(argv + 1, argv + argc);
 }
 
-<<<<<<< HEAD
-const std::string geometry_opt = "--geometry=";
-=======
 std::optional<std::pair<int, int>> parse_geometry(std::string_view geom)
 {
   auto pos = geom.find('x');
@@ -83,7 +80,6 @@
 Q_DECLARE_METATYPE(msgpack::object)
 Q_DECLARE_METATYPE(msgpack::object_handle*)
 
->>>>>>> 75878c9d
 int main(int argc, char** argv)
 {
   qRegisterMetaType<msgpack::object>();
@@ -143,20 +139,6 @@
     if (arg && arg->empty()) capabilities[capability.first] = true;
   }
   std::ios_base::sync_with_stdio(false);
-<<<<<<< HEAD
-  // Get "size" option
-  on_argument(args, geometry_opt, [&](std::string size_opt) {
-    std::size_t pos = size_opt.find("x");
-    if (pos != std::string::npos)
-    {
-      int new_width = std::stoi(size_opt.substr(0, pos));
-      int new_height = std::stoi(size_opt.substr(pos + 1));
-      width = new_width;
-      height = new_height;
-    }
-  });
-=======
->>>>>>> 75878c9d
   QApplication app {argc, argv};
   try
   {
