--- conflicted
+++ resolved
@@ -73,21 +73,6 @@
    */
   void resize_or_move(const QPointF& p);
   /**
-<<<<<<< HEAD
-   * Handles a Neovim 'BufEnter' event, updating the titlebar with the
-   * current file.
-   */
-  void handle_bufenter(Object dir_args);
-  /**
-   * Handles a Neovim 'DirChanged' event
-   * Some things this would probably do would be:
-   * 1. Updating the titlebar text
-   * 2. Updating a file tree (if it ever gets added)
-   */
-  void dirchanged_titlebar(Object dir_args);
-  /**
-=======
->>>>>>> 33d9646f
    * Returns whether the window is frameless or not
    */
   inline bool is_frameless() const
